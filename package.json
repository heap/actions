{
  "name": "looker-action-hub",
  "version": "1.0.0",
  "description": "",
  "main": "lib/index",
  "scripts": {
    "start": "./node_modules/.bin/ts-node ./src/boot.ts",
    "generate-api-key": "./node_modules/.bin/ts-node ./bin/generate_key.ts",
    "copy-api-types": "./node_modules/.bin/ts-node ./bin/copy_api_types.ts",
    "dev": "./node_modules/.bin/nodemon --exec ./node_modules/.bin/ts-node --no-cache --type-check -- ./src/boot.ts",
    "test-dev": "./node_modules/.bin/nodemon --exec \"yarn test || true\"",
    "test": "yarn test-ts && ./node_modules/.bin/tsc --noEmit && yarn lint",
    "test-ts": "./node_modules/.bin/mocha --exit -r ./node_modules/ts-node/register test/**/test.ts",
    "lint": "./node_modules/.bin/tslint -c tslint.json 'src/**/*.ts' 'bin/**/*.ts' 'test/**/*.ts' -p tsconfig.json",
    "lint-fix": "./node_modules/.bin/tslint --fix -c tslint.json 'src/**/*.ts' 'bin/**/*.ts' 'test/**/*.ts' -p tsconfig.json",
    "lint-dependencies": "./node_modules/.bin/depcheck . --ignores '@types/*,depcheck,tslint-language-service' --ignore-dirs 'lib'",
    "postinstall": "./node_modules/.bin/tsc -d -p tsconfig.npm.json"
  },
  "keywords": [
    "looker",
    "data",
    "action"
  ],
  "author": {
    "name": "Looker",
    "email": "opensource+actions@looker.com",
    "url": "https://looker.com/"
  },
  "license": "MIT",
  "dependencies": {
    "@sendgrid/helpers": "^6.1.5",
    "@sendgrid/mail": "^6.1.4",
    "@slack/client": "^3.14.0",
    "@types/body-parser": "^1.16.5",
    "@types/dotenv": "^4.0.1",
    "@types/express": "^4.0.37",
    "@types/node": "^8.0.45",
    "@types/request": "^2.0.6",
    "@types/request-promise-native": "^1.0.8",
    "@types/sanitize-filename": "^1.1.28",
    "@types/ssh2-sftp-client": "^2.0.0",
    "@types/twilio": "^0.0.9",
    "@types/uuid": "^3.4.3",
    "@types/winston": "^2.3.6",
    "airtable": "^0.5.0",
    "analytics-node": "^3.1.1",
    "aws-sdk": "^2.135.0",
    "azure-storage": "^2.6.0",
    "body-parser": "^1.18.2",
    "datauri": "^1.0.5",
    "do-wrapper": "^3.11.1",
    "dotenv": "^4.0.0",
    "express": "^4.16.2",
<<<<<<< HEAD
    "fb": "^2.0.0",
    "github": "^11.0.0",
=======
    "express-winston": "^2.4.0",
>>>>>>> 5189cb83
    "hipchatter": "^1.0.0",
    "jira-client": "^6.4.0",
    "nodemon": "^1.12.1",
    "request-promise-native": "^1.0.5",
    "sanitize-filename": "^1.6.1",
    "ssh2-sftp-client": "^2.0.1",
    "ts-node": "^4.0.1",
    "tslint-language-service": "^0.9.7",
    "twilio": "^3.8.0",
    "typescript": "^2.6.1",
    "uuid": "^3.1.0",
    "winston": "^2.3.1"
  },
  "typings": "lib/index",
  "engines": {
    "node": "8.1.4"
  },
  "devDependencies": {
    "@types/chai": "^4.0.4",
    "@types/chai-as-promised": "^7.1.0",
    "@types/chai-http": "^3.0.3",
    "@types/mocha": "^2.2.44",
    "@types/sinon": "^4.0.0",
    "@types/sinon-chai": "^2.7.29",
    "chai": "^4.1.0",
    "chai-as-promised": "^7.1.1",
    "chai-http": "chaijs/chai-http",
    "depcheck": "^0.6.8",
    "mocha": "^4.0.1",
    "sinon": "^4.1.2",
    "sinon-chai": "^2.12.0",
    "tslint": "^5.8.0"
  }
}<|MERGE_RESOLUTION|>--- conflicted
+++ resolved
@@ -51,12 +51,8 @@
     "do-wrapper": "^3.11.1",
     "dotenv": "^4.0.0",
     "express": "^4.16.2",
-<<<<<<< HEAD
+    "express-winston": "^2.4.0",
     "fb": "^2.0.0",
-    "github": "^11.0.0",
-=======
-    "express-winston": "^2.4.0",
->>>>>>> 5189cb83
     "hipchatter": "^1.0.0",
     "jira-client": "^6.4.0",
     "nodemon": "^1.12.1",
