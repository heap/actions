{
  "name": "destinations",
  "version": "1.0.0",
  "description": "",
  "main": "lib/index",
  "scripts": {
    "start": "./node_modules/.bin/ts-node ./src/index.ts",
    "generate-api-key": "./node_modules/.bin/ts-node ./bin/generate_key.ts",
    "dev": "./node_modules/.bin/nodemon --exec ./node_modules/.bin/ts-node --no-cache -- ./src/index.ts",
    "test-dev": "./node_modules/.bin/nodemon --exec \"yarn test || true\"",
    "test": "yarn test-ts && yarn lint",
    "test-ts": "./node_modules/.bin/mocha -r ./node_modules/ts-node/register test/**/test.ts",
    "lint": "./node_modules/.bin/tslint -c tslint.json 'src/**/*.ts' 'bin/**/*.ts' 'test/**/*.ts' -p tsconfig.json --type-check",
    "lint-fix": "./node_modules/.bin/tslint --fix -c tslint.json 'src/**/*.ts' 'bin/**/*.ts' 'test/**/*.ts' -p tsconfig.json --type-check"
  },
  "keywords": [
    "looker",
    "data",
    "integration"
  ],
  "author": {
    "name": "Looker",
    "email": "opensource+integrations@looker.com",
    "url": "https://looker.com/"
  },
  "license": "MIT",
  "dependencies": {
    "@types/body-parser": "^1.16.3",
    "@types/dotenv": "^4.0.0",
    "@types/express": "^4.0.35",
    "@types/node": "^8.0.1",
    "@types/sanitize-filename": "^1.1.28",
    "@types/uuid": "^3.4.0",
    "@types/winston": "^2.3.2",
    "analytics-node": "^2.4.1",
    "body-parser": "^1.17.1",
    "datauri": "^1.0.5",
    "dotenv": "^4.0.0",
    "express": "^4.15.2",
    "github": "^9.2.0",
    "mailchimp": "^1.2.0",
    "nodemon": "^1.11.0",
    "sanitize-filename": "^1.6.1",
    "ts-node": "^3.0.2",
<<<<<<< HEAD
    "twilio": "^3.6.7",
    "typescript": "^2.4.1",
=======
    "typescript": "^2.5.2",
>>>>>>> 4cf554d4
    "uuid": "^3.1.0",
    "winston": "^2.3.1"
  },
  "typings": "lib/index",
  "engines": {
    "node": "8.1.4"
  },
  "devDependencies": {
    "@types/chai": "^4.0.0",
    "@types/chai-as-promised": "^0.0.31",
    "@types/chai-http": "^3.0.0",
    "@types/mocha": "^2.2.41",
    "@types/sinon": "^2.3.3",
    "@types/sinon-chai": "^2.7.28",
    "chai": "^4.0.2",
    "chai-as-promised": "^7.1.1",
    "chai-http": "^3.0.0",
    "mocha": "^3.3.0",
    "sinon": "^2.3.8",
    "sinon-chai": "^2.12.0",
    "tslint": "^5.4.3"
  }
}<|MERGE_RESOLUTION|>--- conflicted
+++ resolved
@@ -42,12 +42,8 @@
     "nodemon": "^1.11.0",
     "sanitize-filename": "^1.6.1",
     "ts-node": "^3.0.2",
-<<<<<<< HEAD
     "twilio": "^3.6.7",
-    "typescript": "^2.4.1",
-=======
     "typescript": "^2.5.2",
->>>>>>> 4cf554d4
     "uuid": "^3.1.0",
     "winston": "^2.3.1"
   },
