--- conflicted
+++ resolved
@@ -1,6 +1,3 @@
-<<<<<<< HEAD
+import "./airtable"
 import "./jira"
-=======
-import "./airtable"
->>>>>>> 2ec8a210
 import "./segment"